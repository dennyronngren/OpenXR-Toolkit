--- conflicted
+++ resolved
@@ -165,14 +165,9 @@
                     bool isPredictionDampeningSupported,
                     bool isMotionReprojectionRateSupported,
                     uint8_t displayRefreshRate,
-<<<<<<< HEAD
-                    uint8_t variableRateShaderMaxDownsamplePow2,
+                    uint8_t variableRateShaderMaxRate,
                     bool isEyeTrackingSupported,
                     bool isPimaxFovHackSupported)
-=======
-                    uint8_t variableRateShaderMaxRate,
-                    bool isEyeTrackingSupported)
->>>>>>> 2e020ed4
             : m_configManager(configManager), m_device(device), m_displayWidth(displayWidth),
               m_displayHeight(displayHeight), m_keyModifiers(keyModifiers),
               m_isHandTrackingSupported(isHandTrackingSupported), m_isEyeTrackingSupported(isEyeTrackingSupported),
@@ -234,14 +229,8 @@
             m_menuEntries.push_back({MenuIndent::NoIndent, "", MenuEntryType::Separator, BUTTON_OR_SEPARATOR});
             m_menuEntries.back().visible = true; /* Always visible. */
 
-<<<<<<< HEAD
-            setupPerformanceTab(
-                isMotionReprojectionRateSupported, displayRefreshRate, variableRateShaderMaxDownsamplePow2);
+            setupPerformanceTab(isMotionReprojectionRateSupported, displayRefreshRate, variableRateShaderMaxRate);
             setupAppearanceTab(isPimaxFovHackSupported);
-=======
-            setupPerformanceTab(isMotionReprojectionRateSupported, displayRefreshRate, variableRateShaderMaxRate);
-            setupAppearanceTab();
->>>>>>> 2e020ed4
             setupInputsTab(isPredictionDampeningSupported);
             setupMenuTab();
 
@@ -831,23 +820,14 @@
             m_eyeGazeState = state;
         }
 
-<<<<<<< HEAD
-        void setViewProjectionCenters(float leftCenterX,
-                                      float leftCenterY,
-                                      float rightCenterX,
-                                      float rightCenterY) override {
-            m_projCenter[0] = {leftCenterX, leftCenterY};
-            m_projCenter[1] = {rightCenterX, rightCenterY};
-=======
         void setViewProjectionCenters(XrVector2f left, XrVector2f right) override {
             left = utilities::NdcToScreen(left);
-            m_projCenterX[0] = static_cast<int>(m_displayWidth * left.x);
-            m_projCenterY[0] = static_cast<int>(m_displayHeight * left.y);
+            m_projCenter[0].x = left.x;
+            m_projCenter[0].y = left.y;
 
             right = utilities::NdcToScreen(right);
-            m_projCenterX[1] = static_cast<int>(m_displayWidth * right.x);
-            m_projCenterY[1] = static_cast<int>(m_displayHeight * right.y);
->>>>>>> 2e020ed4
+            m_projCenter[1].x = right.x;
+            m_projCenter[1].y = right.y;
         }
 
       private:
@@ -1580,14 +1560,9 @@
                                                     bool isPredictionDampeningSupported,
                                                     bool isMotionReprojectionRateSupported,
                                                     uint8_t displayRefreshRate,
-<<<<<<< HEAD
-                                                    uint8_t variableRateShaderMaxDownsamplePow2,
+                                                    uint8_t variableRateShaderMaxRate,
                                                     bool isEyeTrackingSupported,
                                                     bool isPimaxFovHackSupported) {
-=======
-                                                    uint8_t variableRateShaderMaxRate,
-                                                    bool isEyeTrackingSupported) {
->>>>>>> 2e020ed4
         return std::make_shared<MenuHandler>(configManager,
                                              device,
                                              displayWidth,
@@ -1597,14 +1572,9 @@
                                              isPredictionDampeningSupported,
                                              isMotionReprojectionRateSupported,
                                              displayRefreshRate,
-<<<<<<< HEAD
-                                             variableRateShaderMaxDownsamplePow2,
+                                             variableRateShaderMaxRate,
                                              isEyeTrackingSupported,
                                              isPimaxFovHackSupported);
-=======
-                                             variableRateShaderMaxRate,
-                                             isEyeTrackingSupported);
->>>>>>> 2e020ed4
     }
 
 } // namespace toolkit::menu